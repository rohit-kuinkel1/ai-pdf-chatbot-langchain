# GPT-4 & LangChain - Create a ChatGPT Chatbot for Your PDF Docs

Use the new GPT-4 api to build a chatGPT chatbot for Large PDF docs (56 pages used in this example).

Tech stack used includes LangChain, Pinecone, Typescript, Openai, and Next.js. LangChain is a framework that makes it easier to build scalable AI/LLM apps and chatbots. Pinecone is a vectorstore for storing embeddings and your PDF in text to later retrieve similar docs.

[Tutorial video](https://www.youtube.com/watch?v=ih9PBGVVOO4)

[Get in touch via twitter if you have questions](https://twitter.com/mayowaoshin)

The visual guide of this repo and tutorial is in the `visual guide` folder.

**If you run into errors, please review the troubleshooting section further down this page.**

## Development

1. Clone the repo

```
git clone [github https url]
```

2. Install packages

```
pnpm install
```

3. Set up your `.env` file

- Copy `.env.example` into `.env`
  Your `.env` file should look like this:

```
OPENAI_API_KEY=

PINECONE_API_KEY=
PINECONE_ENVIRONMENT=

PINECONE_INDEX_NAME=

```

- Visit [openai](https://help.openai.com/en/articles/4936850-where-do-i-find-my-secret-api-key) to retrieve API keys and insert into your `.env` file.
- Visit [pinecone](https://pinecone.io/) to create and retrieve your API keys, and also retrieve your environment and index name from the dashboard.

4. In the `config` folder, replace the `PINECONE_NAME_SPACE` with a `namespace` where you'd like to store your embeddings on Pinecone when you run `pnpm run ingest`. This namespace will later be used for queries and retrieval.

5. In `utils/makechain.ts` chain change the `QA_PROMPT` for your own usecase. Change `modelName` in `new OpenAIChat` to `gpt-3.5-turbo`, if you don't have access to `gpt-4`. Please verify outside this repo that you have access to `gpt-4`, otherwise the application will not work with it.

## Convert your PDF to embeddings

1. In `docs` folder replace the pdf with your own pdf doc.

2. In `scripts/ingest-data.ts` replace `filePath` with `docs/{yourdocname}.pdf`

<<<<<<< HEAD
3. Run the script `npm run ingest` to 'ingest' and embed your docs. If you run into errors troubleshoot below.
=======
3. Run the script `pnpm run ingest` to 'ingest' and embed your docs
>>>>>>> 55f58daa

4. Check Pinecone dashboard to verify your namespace and vectors have been added.

## Run the app

<<<<<<< HEAD
Once you've verified that the embeddings and content have been successfully added to your Pinecone, you can run the app `pnpm run dev` to launch the local dev environment, and then type a question in the chat interface.
=======
Once you've verified that the embeddings and content have been successfully added to your Pinecone, you can run the app `pnpm run dev` to launch the local dev environment and then type a question in the chat interface.
>>>>>>> 55f58daa

## Troubleshooting

In general, keep an eye out in the `issues` and `discussions` section of this repo for solutions.

**General errors**

- Make sure you're running the latest Node version. Run `node -v`
- Make sure you're using the same versions of LangChain and Pinecone as this repo.
- Check that you've created an `.env` file that contains your valid (and working) API keys, environment and index name.
- If you change `modelName` in `OpenAIChat` note that the correct name of the alternative model is `gpt-3.5-turbo`
- Make sure you have access to `gpt-4` if you decide to use. Test your openAI keys outside the repo and make sure it works and that you have enough API credits.

**Pinecone errors**

- Make sure your pinecone dashboard `environment` and `index` matches the one in the `pinecone.ts` and `.env` files.
- Check that you've set the vector dimensions to `1536`.
- Make sure your pinecone namespace is in lowercase.
- Pinecone indexes of users on the Starter(free) plan are deleted after 7 days of inactivity. To prevent this, send an API request to Pinecone to reset the counter.
- Retry with a new Pinecone index.

If you're stuck after trying all these steps, delete `node_modules`, restart your computer, then `pnpm install` again.

## Credit

Frontend of this repo is inspired by [langchain-chat-nextjs](https://github.com/zahidkhawaja/langchain-chat-nextjs)<|MERGE_RESOLUTION|>--- conflicted
+++ resolved
@@ -54,21 +54,13 @@
 
 2. In `scripts/ingest-data.ts` replace `filePath` with `docs/{yourdocname}.pdf`
 
-<<<<<<< HEAD
-3. Run the script `npm run ingest` to 'ingest' and embed your docs. If you run into errors troubleshoot below.
-=======
 3. Run the script `pnpm run ingest` to 'ingest' and embed your docs
->>>>>>> 55f58daa
 
 4. Check Pinecone dashboard to verify your namespace and vectors have been added.
 
 ## Run the app
 
-<<<<<<< HEAD
 Once you've verified that the embeddings and content have been successfully added to your Pinecone, you can run the app `pnpm run dev` to launch the local dev environment, and then type a question in the chat interface.
-=======
-Once you've verified that the embeddings and content have been successfully added to your Pinecone, you can run the app `pnpm run dev` to launch the local dev environment and then type a question in the chat interface.
->>>>>>> 55f58daa
 
 ## Troubleshooting
 
